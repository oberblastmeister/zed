--- conflicted
+++ resolved
@@ -540,13 +540,7 @@
 }
 
 impl Render for NotificationPanel {
-<<<<<<< HEAD
-    type Output = Div;
-
-    fn render(&mut self, cx: &mut ViewContext<Self>) -> Div {
-=======
     fn render(&mut self, cx: &mut ViewContext<Self>) -> impl Element {
->>>>>>> 81b03d37
         v_stack()
             .size_full()
             .child(
@@ -710,13 +704,7 @@
 }
 
 impl Render for NotificationToast {
-<<<<<<< HEAD
-    type Output = Stateful<Div>;
-
-    fn render(&mut self, cx: &mut ViewContext<Self>) -> Self::Output {
-=======
     fn render(&mut self, cx: &mut ViewContext<Self>) -> impl Element {
->>>>>>> 81b03d37
         let user = self.actor.clone();
 
         h_stack()
