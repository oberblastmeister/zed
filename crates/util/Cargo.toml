[package]
name = "util"
version = "0.1.0"
edition = "2021"
publish = false
license = "Apache-2.0"

[lints]
workspace = true

[lib]
path = "src/util.rs"
doctest = true

[features]
test-support = ["tempfile", "git2"]

[dependencies]
anyhow.workspace = true
collections.workspace = true
dirs = "3.0"
futures.workspace = true
git2 = { workspace = true, optional = true }
globset.workspace = true
<<<<<<< HEAD
indoc.workspace = true
itertools.workspace = true
isahc.workspace = true
=======
>>>>>>> 410c46a5
lazy_static.workspace = true
log.workspace = true
rand.workspace = true
regex.workspace = true
rust-embed.workspace = true
serde.workspace = true
serde_json.workspace = true
async-fs.workspace = true
futures-lite.workspace = true
take-until = "0.2.0"
tempfile = { workspace = true, optional = true }
unicase.workspace = true

[target.'cfg(windows)'.dependencies]
tendril = "0.4.3"

[dev-dependencies]
git2.workspace = true
tempfile.workspace = true<|MERGE_RESOLUTION|>--- conflicted
+++ resolved
@@ -22,12 +22,9 @@
 futures.workspace = true
 git2 = { workspace = true, optional = true }
 globset.workspace = true
-<<<<<<< HEAD
 indoc.workspace = true
 itertools.workspace = true
 isahc.workspace = true
-=======
->>>>>>> 410c46a5
 lazy_static.workspace = true
 log.workspace = true
 rand.workspace = true
