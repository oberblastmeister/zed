--- conflicted
+++ resolved
@@ -1,10 +1,5 @@
-<<<<<<< HEAD
-use crate::{h_stack, prelude::*, v_stack, KeyBinding, Label, LabelColor};
+use crate::{h_stack, prelude::*, v_stack, KeyBinding, Label};
 use gpui::prelude::*;
-=======
-use crate::prelude::*;
-use crate::{h_stack, v_stack, KeyBinding, Label, TextColor};
->>>>>>> 5c8db996
 
 #[derive(Component)]
 pub struct Palette {
